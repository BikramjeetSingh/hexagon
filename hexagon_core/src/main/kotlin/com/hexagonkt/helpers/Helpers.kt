--- conflicted
+++ resolved
@@ -38,11 +38,6 @@
     getProperty("file.encoding")
 )
 
-<<<<<<< HEAD
-internal const val FLARE_PREFIX = ">>>>>>>>"
-
-=======
->>>>>>> c598a75b
 // TODO Move types to resources: application.types, audio.types... YAML and JSON are *REQUIRED HERE*
 // TODO Add extension function to load resources/files
 val mimeTypes = MimetypesFileTypeMap().also {
