--- conflicted
+++ resolved
@@ -1,38 +1,4 @@
 
-<<<<<<< HEAD
-<footer class="footer">
-  <div id="footerContent" class="container muted credit">
-    Made with <i class="fa fa-heart heart"></i> by <a href="http://there4.co">${config.author}</a>
-    | Mixed with <a href="http://getbootstrap.com/">Bootstrap v${config.bootstrapVersion}</a>
-    | Baked with <a href="http://jbake.org">JBake ${version}</a> |
-    <a
-      class="github-button"
-      href="https://github.com/${config.githubRepo}"
-      data-icon="octicon-star"
-      data-count-href="/${config.githubRepo}/stargazers"
-      data-count-api="/repos/${config.githubRepo}#stargazers_count">Star</a>
-    <a
-      class="github-button"
-      href="https://github.com/${config.githubRepo}"
-      data-icon="octicon-eye"
-      data-count-href="/${config.githubRepo}/watchers"
-      data-count-api="/repos/${config.githubRepo}#subscribers_count"
-      data-count-aria-label="# watchers on GitHub"
-      aria-label="Watch ${config.githubRepo} on GitHub">Watch</a>
-    <a
-      class="github-button"
-      href="https://github.com/${config.githubRepo}/fork"
-      data-icon="octicon-git-branch"
-      data-count-href="/${config.githubRepo}/network"
-      data-count-api="/repos/${config.githubRepo}#forks_count">Fork</a>
-    <a
-      class="github-button"
-      href="https://github.com/${config.githubRepo}/issues"
-      data-icon="octicon-issue-opened"
-      data-count-api="/repos/${config.githubRepo}#open_issues_count">Issue</a>
-  </div>
-</footer>
-=======
   <footer class="footer">
     <div id="footerContent" class="container muted credit">
       Made with <i class="fa fa-heart heart"></i> by <a href="http://there4.co">${config.author}</a>
@@ -64,5 +30,4 @@
         data-icon="octicon-issue-opened"
         data-count-api="/repos/${config.githubRepo}#open_issues_count">Issue</a>
     </div>
-  </footer>
->>>>>>> ff8b408b
+  </footer>