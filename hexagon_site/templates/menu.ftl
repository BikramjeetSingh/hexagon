--- conflicted
+++ resolved
@@ -1,17 +1,6 @@
 
     <!-- Fixed navbar -->
     <div class="navbar navbar-default navbar-fixed-top" role="navigation">
-<<<<<<< HEAD
-      <a href="https://github.com/${config.githubRepo}" class="hidden-sm hidden-xs">
-        <img
-          style="position: absolute; top: 0; right: 0; border: 0;"
-          src="https://s3.amazonaws.com/github/ribbons/forkme_right_darkblue_121621.png"
-          alt="Fork me on GitHub"
-          data-canonical-src=
-            "https://s3.amazonaws.com/github/ribbons/forkme_right_darkblue_121621.png">
-      </a>
-=======
->>>>>>> ff8b408b
       <div class="container">
         <div class="navbar-header">
           <button
@@ -30,17 +19,9 @@
 
         <div class="navbar-collapse collapse">
           <ul class="nav navbar-nav">
-<<<<<<< HEAD
-            <!-- TODO Use config array -->
-            <li><a href="${content.rootpath!}index.html">Quick Start</a></li>
-            <li><a href="${content.rootpath!}dokka/hexagon/index.html">API</a></li>
-            <li><a href="${content.rootpath!}contribute.html">Contribute</a></li>
-            <li><a href="${content.rootpath!}license.html">License</a></li>
-=======
             <#list config.menu?keys as title>
             <li><a href="${content.rootpath!}${config.menu[title]}">${title}</a></li>
             </#list>
->>>>>>> ff8b408b
           </ul>
 
           <ul class="nav navbar-nav navbar-right">
