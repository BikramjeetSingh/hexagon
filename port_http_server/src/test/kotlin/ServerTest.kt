package com.hexagonkt.http.server

<<<<<<< HEAD
import com.hexagonkt.injection.InjectionManager.forceBindObject
=======
import com.hexagonkt.injection.InjectionManager.bindObject
import com.hexagonkt.serialization.convertToObject
import com.hexagonkt.settings.SettingsManager
>>>>>>> 705b06d8
import org.junit.jupiter.api.Test
import kotlin.test.assertFailsWith
import java.net.InetAddress.getByName as address

class ServerTest {

    @Test fun `Injected parameters`() {
<<<<<<< HEAD
        forceBindObject<ServerPort>(VoidAdapter)
=======
        bindObject<ServerSettings>(SettingsManager.settings.convertToObject())
        bindObject<ServerPort>(VoidAdapter)
>>>>>>> 705b06d8

        val server = Server {}

        assert(server.settings.serverName == "Hexagon Tests")
        assert(server.portName == VoidAdapter.javaClass.simpleName)
        assert(server.settings.bindAddress.hostAddress == "0.0.0.0")
        assert(server.settings.bindPort == 0)
    }

    @Test fun `Default parameters`() {
        val serverSettings = ServerSettings("name", address("localhost"), 9999)
        val server = Server(VoidAdapter, Router(), serverSettings)

        assert(server.settings.serverName == "name")
        assert(server.portName == VoidAdapter.javaClass.simpleName)
        assert(server.settings.bindAddress == address("localhost"))
        assert(server.settings.bindPort == 9999)
    }

    @Test fun `Runtime port`() {
        val serverSettings = ServerSettings("name", address("localhost"), 9999)
        val server = Server(VoidAdapter, Router(), serverSettings)

        assertFailsWith<IllegalStateException>("Server is not running") { server.runtimePort }
        assert(!server.started())

        server.start()

        assert(server.started())
        assert(server.runtimePort == 12345)
    }
}<|MERGE_RESOLUTION|>--- conflicted
+++ resolved
@@ -1,12 +1,9 @@
 package com.hexagonkt.http.server
 
-<<<<<<< HEAD
 import com.hexagonkt.injection.InjectionManager.forceBindObject
-=======
 import com.hexagonkt.injection.InjectionManager.bindObject
 import com.hexagonkt.serialization.convertToObject
 import com.hexagonkt.settings.SettingsManager
->>>>>>> 705b06d8
 import org.junit.jupiter.api.Test
 import kotlin.test.assertFailsWith
 import java.net.InetAddress.getByName as address
@@ -14,12 +11,8 @@
 class ServerTest {
 
     @Test fun `Injected parameters`() {
-<<<<<<< HEAD
         forceBindObject<ServerPort>(VoidAdapter)
-=======
         bindObject<ServerSettings>(SettingsManager.settings.convertToObject())
-        bindObject<ServerPort>(VoidAdapter)
->>>>>>> 705b06d8
 
         val server = Server {}
 
